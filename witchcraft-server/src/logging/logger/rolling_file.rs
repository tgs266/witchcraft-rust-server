--- conflicted
+++ resolved
@@ -44,15 +44,9 @@
         Pin::new(&mut self.sink).poll_ready(cx)
     }
 
-<<<<<<< HEAD
     fn start_send(&mut self, item: Payload<Bytes>) -> io::Result<()> {
         self.len += item.value.remaining() as u64;
-        Pin::new(&mut self.file).start_send(item)
-=======
-    fn start_send(&mut self, item: Bytes) -> io::Result<()> {
-        self.len += item.remaining() as u64;
         Pin::new(&mut self.sink).start_send(item)
->>>>>>> 7df607e7
     }
 
     fn poll_flush(&mut self, cx: &mut Context<'_>) -> Poll<io::Result<()>> {
